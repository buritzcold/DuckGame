--- conflicted
+++ resolved
@@ -131,8 +131,8 @@
   - component: {fileID: 110927489}
   - component: {fileID: 110927488}
   - component: {fileID: 110927487}
+  - component: {fileID: 110927491}
   - component: {fileID: 110927492}
-  - component: {fileID: 110927493}
   m_Layer: 0
   m_Name: Player
   m_TagString: Player
@@ -235,8 +235,6 @@
   - {fileID: 1511978168}
   m_Father: {fileID: 0}
   m_LocalEulerAnglesHint: {x: 0, y: 0, z: 0}
-<<<<<<< HEAD
-=======
 --- !u!114 &110927491
 MonoBehaviour:
   m_ObjectHideFlags: 0
@@ -273,7 +271,6 @@
     m_Bits: 8
   repositionSmoothing: 1
   _persistent: 1
->>>>>>> 8549b97f
 --- !u!54 &110927492
 Rigidbody:
   m_ObjectHideFlags: 0
@@ -299,31 +296,8 @@
   m_UseGravity: 1
   m_IsKinematic: 0
   m_Interpolate: 0
-  m_Constraints: 72
+  m_Constraints: 0
   m_CollisionDetection: 0
---- !u!114 &110927493
-MonoBehaviour:
-  m_ObjectHideFlags: 0
-  m_CorrespondingSourceObject: {fileID: 0}
-  m_PrefabInstance: {fileID: 0}
-  m_PrefabAsset: {fileID: 0}
-  m_GameObject: {fileID: 110927486}
-  m_Enabled: 1
-  m_EditorHideFlags: 0
-  m_Script: {fileID: 11500000, guid: a6085ef0e3509e74a93e1b26ca8c0b18, type: 3}
-  m_Name: 
-  m_EditorClassIdentifier: Assembly-CSharp::DuckController
-  moveSpeed: 6
-  head: {fileID: 1366285790}
-  beak: {fileID: 1967476562}
-  beakTip: {fileID: 770923660}
-  beakTipRb: {fileID: 0}
-  beakAngularSpeed: 200
-  vaultForce: 15
-  groundMask:
-    serializedVersion: 2
-    m_Bits: 8
-  grabRadius: 0.5
 --- !u!1 &330585543
 GameObject:
   m_ObjectHideFlags: 0
@@ -411,7 +385,7 @@
   m_GameObject: {fileID: 330585543}
   serializedVersion: 2
   m_LocalRotation: {x: 0.12940949, y: 0.12940949, z: -0.017037077, w: 0.98296297}
-  m_LocalPosition: {x: -1, y: 4, z: -8}
+  m_LocalPosition: {x: -1, y: 0, z: -8}
   m_LocalScale: {x: 1, y: 1, z: 1}
   m_ConstrainProportionsScale: 0
   m_Children: []
@@ -588,228 +562,6 @@
   m_ShadowLayerMask: 1
   m_RenderingLayers: 1
   m_ShadowRenderingLayers: 1
---- !u!1 &434755336
-GameObject:
-  m_ObjectHideFlags: 0
-  m_CorrespondingSourceObject: {fileID: 0}
-  m_PrefabInstance: {fileID: 0}
-  m_PrefabAsset: {fileID: 0}
-  serializedVersion: 6
-  m_Component:
-  - component: {fileID: 434755340}
-  - component: {fileID: 434755339}
-  - component: {fileID: 434755338}
-  - component: {fileID: 434755337}
-  m_Layer: 0
-  m_Name: Sphere
-  m_TagString: Untagged
-  m_Icon: {fileID: 0}
-  m_NavMeshLayer: 0
-  m_StaticEditorFlags: 0
-  m_IsActive: 1
---- !u!135 &434755337
-SphereCollider:
-  m_ObjectHideFlags: 0
-  m_CorrespondingSourceObject: {fileID: 0}
-  m_PrefabInstance: {fileID: 0}
-  m_PrefabAsset: {fileID: 0}
-  m_GameObject: {fileID: 434755336}
-  m_Material: {fileID: 0}
-  m_IncludeLayers:
-    serializedVersion: 2
-    m_Bits: 0
-  m_ExcludeLayers:
-    serializedVersion: 2
-    m_Bits: 0
-  m_LayerOverridePriority: 0
-  m_IsTrigger: 0
-  m_ProvidesContacts: 0
-  m_Enabled: 1
-  serializedVersion: 3
-  m_Radius: 0.5
-  m_Center: {x: 0, y: 0, z: 0}
---- !u!23 &434755338
-MeshRenderer:
-  m_ObjectHideFlags: 0
-  m_CorrespondingSourceObject: {fileID: 0}
-  m_PrefabInstance: {fileID: 0}
-  m_PrefabAsset: {fileID: 0}
-  m_GameObject: {fileID: 434755336}
-  m_Enabled: 1
-  m_CastShadows: 1
-  m_ReceiveShadows: 1
-  m_DynamicOccludee: 1
-  m_StaticShadowCaster: 0
-  m_MotionVectors: 1
-  m_LightProbeUsage: 1
-  m_ReflectionProbeUsage: 1
-  m_RayTracingMode: 2
-  m_RayTraceProcedural: 0
-  m_RayTracingAccelStructBuildFlagsOverride: 0
-  m_RayTracingAccelStructBuildFlags: 1
-  m_SmallMeshCulling: 1
-  m_ForceMeshLod: -1
-  m_MeshLodSelectionBias: 0
-  m_RenderingLayerMask: 1
-  m_RendererPriority: 0
-  m_Materials:
-  - {fileID: 2100000, guid: 31321ba15b8f8eb4c954353edc038b1d, type: 2}
-  m_StaticBatchInfo:
-    firstSubMesh: 0
-    subMeshCount: 0
-  m_StaticBatchRoot: {fileID: 0}
-  m_ProbeAnchor: {fileID: 0}
-  m_LightProbeVolumeOverride: {fileID: 0}
-  m_ScaleInLightmap: 1
-  m_ReceiveGI: 1
-  m_PreserveUVs: 0
-  m_IgnoreNormalsForChartDetection: 0
-  m_ImportantGI: 0
-  m_StitchLightmapSeams: 1
-  m_SelectedEditorRenderState: 3
-  m_MinimumChartSize: 4
-  m_AutoUVMaxDistance: 0.5
-  m_AutoUVMaxAngle: 89
-  m_LightmapParameters: {fileID: 0}
-  m_GlobalIlluminationMeshLod: 0
-  m_SortingLayerID: 0
-  m_SortingLayer: 0
-  m_SortingOrder: 0
-  m_AdditionalVertexStreams: {fileID: 0}
---- !u!33 &434755339
-MeshFilter:
-  m_ObjectHideFlags: 0
-  m_CorrespondingSourceObject: {fileID: 0}
-  m_PrefabInstance: {fileID: 0}
-  m_PrefabAsset: {fileID: 0}
-  m_GameObject: {fileID: 434755336}
-  m_Mesh: {fileID: 10207, guid: 0000000000000000e000000000000000, type: 0}
---- !u!4 &434755340
-Transform:
-  m_ObjectHideFlags: 0
-  m_CorrespondingSourceObject: {fileID: 0}
-  m_PrefabInstance: {fileID: 0}
-  m_PrefabAsset: {fileID: 0}
-  m_GameObject: {fileID: 434755336}
-  serializedVersion: 2
-  m_LocalRotation: {x: 0, y: 0, z: 0, w: 1}
-  m_LocalPosition: {x: 4.79, y: 5.43, z: 0.08077}
-  m_LocalScale: {x: 1, y: 1, z: 1}
-  m_ConstrainProportionsScale: 0
-  m_Children: []
-  m_Father: {fileID: 0}
-  m_LocalEulerAnglesHint: {x: 0, y: 0, z: 0}
---- !u!1 &650185821
-GameObject:
-  m_ObjectHideFlags: 0
-  m_CorrespondingSourceObject: {fileID: 0}
-  m_PrefabInstance: {fileID: 0}
-  m_PrefabAsset: {fileID: 0}
-  serializedVersion: 6
-  m_Component:
-  - component: {fileID: 650185825}
-  - component: {fileID: 650185824}
-  - component: {fileID: 650185823}
-  - component: {fileID: 650185822}
-  m_Layer: 3
-  m_Name: Cube (3)
-  m_TagString: Ground
-  m_Icon: {fileID: 0}
-  m_NavMeshLayer: 0
-  m_StaticEditorFlags: 0
-  m_IsActive: 1
---- !u!65 &650185822
-BoxCollider:
-  m_ObjectHideFlags: 0
-  m_CorrespondingSourceObject: {fileID: 0}
-  m_PrefabInstance: {fileID: 0}
-  m_PrefabAsset: {fileID: 0}
-  m_GameObject: {fileID: 650185821}
-  m_Material: {fileID: 0}
-  m_IncludeLayers:
-    serializedVersion: 2
-    m_Bits: 0
-  m_ExcludeLayers:
-    serializedVersion: 2
-    m_Bits: 0
-  m_LayerOverridePriority: 0
-  m_IsTrigger: 0
-  m_ProvidesContacts: 0
-  m_Enabled: 1
-  serializedVersion: 3
-  m_Size: {x: 1, y: 1, z: 1}
-  m_Center: {x: 0, y: 0, z: 0}
---- !u!23 &650185823
-MeshRenderer:
-  m_ObjectHideFlags: 0
-  m_CorrespondingSourceObject: {fileID: 0}
-  m_PrefabInstance: {fileID: 0}
-  m_PrefabAsset: {fileID: 0}
-  m_GameObject: {fileID: 650185821}
-  m_Enabled: 1
-  m_CastShadows: 1
-  m_ReceiveShadows: 1
-  m_DynamicOccludee: 1
-  m_StaticShadowCaster: 0
-  m_MotionVectors: 1
-  m_LightProbeUsage: 1
-  m_ReflectionProbeUsage: 1
-  m_RayTracingMode: 2
-  m_RayTraceProcedural: 0
-  m_RayTracingAccelStructBuildFlagsOverride: 0
-  m_RayTracingAccelStructBuildFlags: 1
-  m_SmallMeshCulling: 1
-  m_ForceMeshLod: -1
-  m_MeshLodSelectionBias: 0
-  m_RenderingLayerMask: 1
-  m_RendererPriority: 0
-  m_Materials:
-  - {fileID: 2100000, guid: 31321ba15b8f8eb4c954353edc038b1d, type: 2}
-  m_StaticBatchInfo:
-    firstSubMesh: 0
-    subMeshCount: 0
-  m_StaticBatchRoot: {fileID: 0}
-  m_ProbeAnchor: {fileID: 0}
-  m_LightProbeVolumeOverride: {fileID: 0}
-  m_ScaleInLightmap: 1
-  m_ReceiveGI: 1
-  m_PreserveUVs: 0
-  m_IgnoreNormalsForChartDetection: 0
-  m_ImportantGI: 0
-  m_StitchLightmapSeams: 1
-  m_SelectedEditorRenderState: 3
-  m_MinimumChartSize: 4
-  m_AutoUVMaxDistance: 0.5
-  m_AutoUVMaxAngle: 89
-  m_LightmapParameters: {fileID: 0}
-  m_GlobalIlluminationMeshLod: 0
-  m_SortingLayerID: 0
-  m_SortingLayer: 0
-  m_SortingOrder: 0
-  m_AdditionalVertexStreams: {fileID: 0}
---- !u!33 &650185824
-MeshFilter:
-  m_ObjectHideFlags: 0
-  m_CorrespondingSourceObject: {fileID: 0}
-  m_PrefabInstance: {fileID: 0}
-  m_PrefabAsset: {fileID: 0}
-  m_GameObject: {fileID: 650185821}
-  m_Mesh: {fileID: 10202, guid: 0000000000000000e000000000000000, type: 0}
---- !u!4 &650185825
-Transform:
-  m_ObjectHideFlags: 0
-  m_CorrespondingSourceObject: {fileID: 0}
-  m_PrefabInstance: {fileID: 0}
-  m_PrefabAsset: {fileID: 0}
-  m_GameObject: {fileID: 650185821}
-  serializedVersion: 2
-  m_LocalRotation: {x: 0, y: 0, z: 0, w: 1}
-  m_LocalPosition: {x: -3, y: 2, z: 0}
-  m_LocalScale: {x: 2, y: 1, z: 2}
-  m_ConstrainProportionsScale: 0
-  m_Children: []
-  m_Father: {fileID: 0}
-  m_LocalEulerAnglesHint: {x: 0, y: 0, z: 0}
 --- !u!1 &770923659
 GameObject:
   m_ObjectHideFlags: 0
@@ -822,7 +574,6 @@
   - component: {fileID: 770923663}
   - component: {fileID: 770923662}
   - component: {fileID: 770923661}
-  - component: {fileID: 770923664}
   m_Layer: 0
   m_Name: Beak Tip
   m_TagString: Untagged
@@ -864,7 +615,7 @@
   m_ProvidesContacts: 0
   m_Enabled: 1
   serializedVersion: 3
-  m_Radius: 0.4
+  m_Radius: 0.5
   m_Center: {x: 0, y: 0, z: 0}
 --- !u!23 &770923662
 MeshRenderer:
@@ -922,33 +673,6 @@
   m_PrefabAsset: {fileID: 0}
   m_GameObject: {fileID: 770923659}
   m_Mesh: {fileID: 10207, guid: 0000000000000000e000000000000000, type: 0}
---- !u!54 &770923664
-Rigidbody:
-  m_ObjectHideFlags: 0
-  m_CorrespondingSourceObject: {fileID: 0}
-  m_PrefabInstance: {fileID: 0}
-  m_PrefabAsset: {fileID: 0}
-  m_GameObject: {fileID: 770923659}
-  serializedVersion: 5
-  m_Mass: 1
-  m_LinearDamping: 0
-  m_AngularDamping: 0.05
-  m_CenterOfMass: {x: 0, y: 0, z: 0}
-  m_InertiaTensor: {x: 1, y: 1, z: 1}
-  m_InertiaRotation: {x: 0, y: 0, z: 0, w: 1}
-  m_IncludeLayers:
-    serializedVersion: 2
-    m_Bits: 0
-  m_ExcludeLayers:
-    serializedVersion: 2
-    m_Bits: 0
-  m_ImplicitCom: 1
-  m_ImplicitTensor: 1
-  m_UseGravity: 0
-  m_IsKinematic: 1
-  m_Interpolate: 0
-  m_Constraints: 0
-  m_CollisionDetection: 3
 --- !u!1 &832575517
 GameObject:
   m_ObjectHideFlags: 0
@@ -1141,7 +865,7 @@
   - component: {fileID: 880136968}
   m_Layer: 3
   m_Name: Cube
-  m_TagString: Ground
+  m_TagString: Untagged
   m_Icon: {fileID: 0}
   m_NavMeshLayer: 0
   m_StaticEditorFlags: 0
@@ -1442,7 +1166,7 @@
   - component: {fileID: 1225241901}
   m_Layer: 3
   m_Name: Cube (2)
-  m_TagString: Ground
+  m_TagString: Untagged
   m_Icon: {fileID: 0}
   m_NavMeshLayer: 0
   m_StaticEditorFlags: 0
@@ -1533,8 +1257,8 @@
   m_GameObject: {fileID: 1225241900}
   serializedVersion: 2
   m_LocalRotation: {x: 0, y: 0, z: 0, w: 1}
-  m_LocalPosition: {x: 0, y: -1.5, z: 0}
-  m_LocalScale: {x: 40, y: 2, z: 2}
+  m_LocalPosition: {x: 0, y: -1, z: 0}
+  m_LocalScale: {x: 40, y: 1, z: 2}
   m_ConstrainProportionsScale: 0
   m_Children: []
   m_Father: {fileID: 0}
@@ -1939,7 +1663,7 @@
   m_GameObject: {fileID: 1967476561}
   serializedVersion: 2
   m_LocalRotation: {x: 0, y: 0, z: 0, w: 1}
-  m_LocalPosition: {x: 0, y: 2.2, z: 0}
+  m_LocalPosition: {x: 0, y: 2.22, z: 0}
   m_LocalScale: {x: 0.4, y: 2.4999995, z: 0.4}
   m_ConstrainProportionsScale: 0
   m_Children:
@@ -1963,7 +1687,7 @@
   m_LayerOverridePriority: 0
   m_IsTrigger: 0
   m_ProvidesContacts: 0
-  m_Enabled: 1
+  m_Enabled: 0
   serializedVersion: 2
   m_Radius: 0.5
   m_Height: 2
@@ -2040,7 +1764,7 @@
   - component: {fileID: 2037036664}
   m_Layer: 3
   m_Name: Cube (1)
-  m_TagString: Ground
+  m_TagString: Untagged
   m_Icon: {fileID: 0}
   m_NavMeshLayer: 0
   m_StaticEditorFlags: 0
@@ -2146,7 +1870,7 @@
   m_GameObject: {fileID: 2037036663}
   serializedVersion: 2
   m_LocalRotation: {x: 0, y: 0, z: 0, w: 1}
-  m_LocalPosition: {x: 10, y: 2, z: 0}
+  m_LocalPosition: {x: 10.15, y: 1.21362, z: 0}
   m_LocalScale: {x: 4, y: 1, z: 1}
   m_ConstrainProportionsScale: 0
   m_Children: []
@@ -2258,12 +1982,7 @@
   - {fileID: 110927490}
   - {fileID: 932813230}
   - {fileID: 880136971}
-  - {fileID: 650185825}
   - {fileID: 1225241904}
   - {fileID: 2037036668}
-<<<<<<< HEAD
-  - {fileID: 434755340}
-=======
   - {fileID: 1848160771}
-  - {fileID: 1199507869}
->>>>>>> 8549b97f
+  - {fileID: 1199507869}